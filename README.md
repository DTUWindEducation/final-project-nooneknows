--- conflicted
+++ resolved
@@ -50,11 +50,7 @@
 Ensure you have Python installed. Then, install the required packages (numpy, scipy, matplotlib ecc..):
 
 ```sh
-<<<<<<< HEAD
-pip install numpy pandas mathplotlib
-=======
 pip install numpy pandas matplotlib
->>>>>>> f65823d2
 ```
 
 ### 4. Run the main script
